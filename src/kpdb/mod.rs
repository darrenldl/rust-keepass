--- conflicted
+++ resolved
@@ -3,10 +3,6 @@
 pub mod v1group;
 pub mod v1entry;
 pub mod v1header;
-<<<<<<< HEAD
-//pub mod tm;
-=======
->>>>>>> 719d1cd7
 
 mod common;
 mod crypter;
