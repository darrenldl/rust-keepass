use libc::{c_void, size_t};
use libc::funcs::posix88::mman;
use openssl::crypto::symm;
use rand;
use std::ptr;

#[doc = "
SecureString implements a secure string. This means in particular:

* The input string moves to the struct, i.e. it's not just borrowed

* The string is encrypted with a random password for obfuscation

* mlock() is called on the string to prevent swapping

* A method to overwrite the string with zeroes is implemented

* The overwrite method is called on drop of the struct automatically

* Implements fmt::Show to prevent logging of the secrets, i.e. you can
  access the plaintext string only via the string value.
"]
pub struct SecureString {
    /// Holds the decrypted string if unlock() is called.
    /// Don't forget to call delete if you don't need the decrypted
    /// string anymore.
    /// Use String as type to move ownership to the struct.
    pub string: String,
    // Use of Vec instead of &[u8] because specific lifetimes aren't needed
    encrypted_string: Vec<u8>,
    password: Vec<u8>,
    iv: Vec<u8>,
}

impl SecureString {
    /// Create a new SecureString
    /// The input string should already lie on the heap, i.e. the type should
    /// be String and not &str, otherwise a copy of the plain text string would
    /// lie in memory. The string will be automatically encrypted and deleted.
    pub fn new(string: String) -> SecureString {
        // Lock the string against swapping
        unsafe { mman::mlock(string.as_ptr() as *const c_void,
                             string.len() as size_t); }
        let mut sec_str = SecureString { string: string, encrypted_string: vec![],
                                         password: (0..32).map(|_| rand::random::<u8>()).collect(),
                                         iv: (0..32).map(|_| rand::random::<u8>()).collect() };
        unsafe { mman::mlock(sec_str.encrypted_string.as_ptr() as *const c_void,
                             sec_str.encrypted_string.len() as size_t); }
        sec_str.lock();
        sec_str.delete();
        sec_str
    }

    /// Overwrite the string with zeroes. Call this everytime after unlock() if you don't
    /// ned the string anymore.
    pub fn delete(&self) {
        // Use write_bytes instead of just overwriting the string with string = ... to
        // make sure that no copy of the string exists in memory
        // We couldn't find documentation if overwriting a string with a string of the
        // same length will leave the original string or really manipulating the original
        // one.
<<<<<<< HEAD
        unsafe { ptr::write_bytes(self.string.as_ptr() as *mut c_void,
                                  0u8, self.string.len()) };
=======
        unsafe { ptr::write_bytes(self.string.as_ptr() as *mut c_void, 0u8,
                                  self.string.len()) };
>>>>>>> 719d1cd7
    }
    
    fn lock(&mut self) {
        self.encrypted_string = symm::encrypt(symm::Type::AES_256_CBC,
                                              &self.password,
                                              self.iv.clone(),
                                              self.string.as_bytes());
    }

    /// Unlock the string, i.e. decrypt it and make it available via the string value.
    /// Don't forget to call delete() if you don't need the plain text anymore.
    pub fn unlock(&mut self) {
        self.string = String::from_utf8(symm::decrypt(symm::Type::AES_256_CBC,
                                                      &self.password,
                                                      self.iv.clone(),
                                                      &self.encrypted_string)
                                        ).unwrap();
    }
}

// string value and encrypted_string value will be overwritten with zeroes after drop of struct
impl Drop for SecureString {
    fn drop(&mut self) {
        self.delete();
        unsafe { mman::munlock(self.string.as_ptr() as *const c_void,
                              self.string.len() as size_t); }
<<<<<<< HEAD
        unsafe { ptr::write_bytes(self.encrypted_string.as_ptr() as *mut c_void,
                                  0u8, self.encrypted_string.len()) };
=======
        unsafe { ptr::write_bytes(self.encrypted_string.as_ptr() as *mut c_void, 0u8,
                                  self.encrypted_string.len()) };
>>>>>>> 719d1cd7
        unsafe { mman::munlock(self.encrypted_string.as_ptr() as *const c_void,
                               self.encrypted_string.len() as size_t); }
    }
}

#[cfg(test)]
mod tests {
    use super::SecureString;
    use std::str;
    use std::ptr::copy;

    #[test]
    fn test_drop() {
        let mut test_vec:  Vec<u8> = Vec::with_capacity(4);
        let mut test_vec2: Vec<u8> = Vec::with_capacity(4);
        unsafe {
            test_vec.set_len(4);
            test_vec2.set_len(4);
            let str = "drop".to_string();
            let mut sec_str = SecureString::new(str);
            let enc_str_ptr = sec_str.encrypted_string.as_mut_ptr();
            let str_ptr = sec_str.string.as_mut_vec().as_mut_ptr();
            drop(sec_str);
<<<<<<< HEAD
            copy(enc_str_ptr, test_vec.as_mut_ptr(), 4);
            copy(str_ptr, test_vec2.as_mut_ptr(), 4);
=======
            copy(test_vec.as_mut_ptr(), enc_str_ptr, 4);
            copy(test_vec2.as_mut_ptr(), str_ptr, 4);
>>>>>>> 719d1cd7
        }
        assert_eq!(test_vec,  vec![0u8, 0u8, 0u8, 0u8]);
        assert_eq!(test_vec2, vec![0u8, 0u8, 0u8, 0u8]);
    }
    #[test]
    fn test_new() {
        let str = "Hello, box!".to_string();
        // Ownership of str moves to SecureString <- secure input interface
        let mut sec_str = SecureString::new(str);
        sec_str.unlock();
<<<<<<< HEAD
        assert_eq!(sec_str.string, "Hello, box!");
=======
        assert_eq!(sec_str.string.as_str(), "Hello, box!");
>>>>>>> 719d1cd7
    }

    #[test]
    fn test_delete() {
        let str = "delete".to_string();
        let sec_str = SecureString::new(str);
<<<<<<< HEAD
        assert_eq!(sec_str.string, "\0\0\0\0\0\0");
=======
        assert_eq!(sec_str.string.as_str(), "\0\0\0\0\0\0");
>>>>>>> 719d1cd7
        
        // Test with umlauts
        let str = "ä".to_string();
        let sec_str = SecureString::new(str);
<<<<<<< HEAD
        assert_eq!(sec_str.string, "\0\0");        
=======
        assert_eq!(sec_str.string.as_str(), "\0\0");        
>>>>>>> 719d1cd7
    }

    #[test]
    fn test_lock() {
        let str = "delete".to_string();
        let mut sec_str = SecureString::new(str);

<<<<<<< HEAD
        assert!(str::from_utf8(&sec_str.encrypted_string) !=  Ok("delete"));

        sec_str.unlock();
        assert_eq!(sec_str.string, "delete");
=======
        assert!(str::from_utf8(sec_str.encrypted_string.as_ref()) !=  Ok("delete"));

        sec_str.unlock();
        assert_eq!(sec_str.string.as_str(), "delete");
>>>>>>> 719d1cd7
    }

    #[test]
    fn test_encryption() {
        let str = "delete".to_string();
        let sec_str = SecureString::new(str);

        let str = "delete".to_string();
        let mut sec_str2 = SecureString::new(str);
        assert!(sec_str.encrypted_string != sec_str2.encrypted_string);

        sec_str2.unlock();
        sec_str2.iv = sec_str.iv.clone();
        sec_str2.password = sec_str.password.clone();
        sec_str2.lock();
        assert_eq!(sec_str.encrypted_string, sec_str2.encrypted_string);
    }
}<|MERGE_RESOLUTION|>--- conflicted
+++ resolved
@@ -59,13 +59,8 @@
         // We couldn't find documentation if overwriting a string with a string of the
         // same length will leave the original string or really manipulating the original
         // one.
-<<<<<<< HEAD
-        unsafe { ptr::write_bytes(self.string.as_ptr() as *mut c_void,
-                                  0u8, self.string.len()) };
-=======
         unsafe { ptr::write_bytes(self.string.as_ptr() as *mut c_void, 0u8,
                                   self.string.len()) };
->>>>>>> 719d1cd7
     }
     
     fn lock(&mut self) {
@@ -92,13 +87,8 @@
         self.delete();
         unsafe { mman::munlock(self.string.as_ptr() as *const c_void,
                               self.string.len() as size_t); }
-<<<<<<< HEAD
-        unsafe { ptr::write_bytes(self.encrypted_string.as_ptr() as *mut c_void,
-                                  0u8, self.encrypted_string.len()) };
-=======
         unsafe { ptr::write_bytes(self.encrypted_string.as_ptr() as *mut c_void, 0u8,
                                   self.encrypted_string.len()) };
->>>>>>> 719d1cd7
         unsafe { mman::munlock(self.encrypted_string.as_ptr() as *const c_void,
                                self.encrypted_string.len() as size_t); }
     }
@@ -122,13 +112,8 @@
             let enc_str_ptr = sec_str.encrypted_string.as_mut_ptr();
             let str_ptr = sec_str.string.as_mut_vec().as_mut_ptr();
             drop(sec_str);
-<<<<<<< HEAD
             copy(enc_str_ptr, test_vec.as_mut_ptr(), 4);
             copy(str_ptr, test_vec2.as_mut_ptr(), 4);
-=======
-            copy(test_vec.as_mut_ptr(), enc_str_ptr, 4);
-            copy(test_vec2.as_mut_ptr(), str_ptr, 4);
->>>>>>> 719d1cd7
         }
         assert_eq!(test_vec,  vec![0u8, 0u8, 0u8, 0u8]);
         assert_eq!(test_vec2, vec![0u8, 0u8, 0u8, 0u8]);
@@ -139,31 +124,19 @@
         // Ownership of str moves to SecureString <- secure input interface
         let mut sec_str = SecureString::new(str);
         sec_str.unlock();
-<<<<<<< HEAD
         assert_eq!(sec_str.string, "Hello, box!");
-=======
-        assert_eq!(sec_str.string.as_str(), "Hello, box!");
->>>>>>> 719d1cd7
     }
 
     #[test]
     fn test_delete() {
         let str = "delete".to_string();
         let sec_str = SecureString::new(str);
-<<<<<<< HEAD
         assert_eq!(sec_str.string, "\0\0\0\0\0\0");
-=======
-        assert_eq!(sec_str.string.as_str(), "\0\0\0\0\0\0");
->>>>>>> 719d1cd7
         
         // Test with umlauts
         let str = "ä".to_string();
         let sec_str = SecureString::new(str);
-<<<<<<< HEAD
         assert_eq!(sec_str.string, "\0\0");        
-=======
-        assert_eq!(sec_str.string.as_str(), "\0\0");        
->>>>>>> 719d1cd7
     }
 
     #[test]
@@ -171,17 +144,10 @@
         let str = "delete".to_string();
         let mut sec_str = SecureString::new(str);
 
-<<<<<<< HEAD
         assert!(str::from_utf8(&sec_str.encrypted_string) !=  Ok("delete"));
 
         sec_str.unlock();
         assert_eq!(sec_str.string, "delete");
-=======
-        assert!(str::from_utf8(sec_str.encrypted_string.as_ref()) !=  Ok("delete"));
-
-        sec_str.unlock();
-        assert_eq!(sec_str.string.as_str(), "delete");
->>>>>>> 719d1cd7
     }
 
     #[test]
